--- conflicted
+++ resolved
@@ -1,9 +1,6 @@
 # Printer Troubleshooting Guide
 
-<<<<<<< HEAD
 This document will show how to manually set up the printer in the case that the automated printer installation does not work.
-=======
-This document will show how to manually set up the printer incase the automated printer installation does not work.
 
 I only recommend this guide as a **last resort**.  In most cases the automated printer installation of 'virtual_pos_printer' should hopefully work, but I wanted to give a fallback plan if that fails.
 
@@ -70,5 +67,4 @@
 
 If the port is configured correctly, then the "virtual_pos_printer" script should run correctly.
 
-As a final step ensure that the printer "VirtualTextPrinter" is set as the printer in the "ACAS PRINTER" section of the Fenix EFB settings.
->>>>>>> 1c7b2ad3
+As a final step ensure that the printer "VirtualTextPrinter" is set as the printer in the "ACAS PRINTER" section of the Fenix EFB settings.