# custom_status_bar.py: shows a draggable, customizable status bar using SimConnect to display real-time flight simulator metrics like time, altitude, and temperature in a compact GUI.
#   - use instructions below to customize
#   - Uses https://github.com/odwdinc/Python-SimConnect library to obtain values from SimConnect

import tkinter as tk
from tkinter import simpledialog, messagebox
from SimConnect import SimConnect, AircraftRequests
from datetime import datetime, timezone, timedelta
import os
import json
import requests
import time

# Print initial message
print("custom_status_bar: Close this window to close status bar")

# DISPLAY_TEMPLATE
# Defines the content and format of the data shown in the application's window, including dynamic data elements
# ('VAR()' and 'VARIF()' blocks) and static text.

# Syntax:
# VAR(label, function_name, color)
# - 'label': Static text prefix.
# - 'function_name': Python function to fetch dynamic values.
# - 'color': Text color for label and value.

# VARIF(label, function_name, color, condition_function_name)
# - Same as VAR, but includes:
#   - 'condition_function_name': A Python function that determines if the block should display (True/False).

# Notes:
# - Static text can be included directly in the template.
# - Dynamic function calls in labels (e.g., ## suffix) are supported.
# - VARIF blocks are only displayed if the condition evaluates to True.

DISPLAY_TEMPLATE = (
    "VAR(Sim:, get_sim_time, yellow) | "
    "VAR(Zulu:, get_real_world_time, white) |" 
    "VARIF(Sim Rate:, get_sim_rate, white, is_sim_rate_accelerated) VARIF(|, '', white, is_sim_rate_accelerated)  " # Use VARIF on | to show conditionally
    "VAR(remain_label##, get_time_to_future, red) | "
    "VAR(, get_temp, cyan)"
)

# Other examples that can be placed in template
# VAR(Altitude:, get_altitude, tomato)

# Configurable Variables
SIMBRIEF_USERNAME = ""  # Enter your SimBrief username here to enable automatic lookup of flight arrival times for the countdown timer. Leave blank to disable SimBrief integration.
USE_SIMBRIEF_ADJUSTED_TIME = False  # Set to True for simulator-adjusted time, False for real-world time

alpha_transparency_level = 0.95  # Set transparency (0.0 = fully transparent, 1.0 = fully opaque)
WINDOW_TITLE = "Simulator Time"
DARK_BG = "#000000"
FONT = ("Helvetica", 16)
UPDATE_INTERVAL = 1000  # in milliseconds (1 second)
RECONNECT_INTERVAL = 1000  # in milliseconds (5 seconds)
SIMBRIEF_UPDATE_INTERVAL = 15000  # in milliseconds (15 seconds)

PADDING_X = 20  # Horizontal padding for each label
PADDING_Y = 10  # Vertical padding for the window

sm = None
aq = None
sim_connected = False
future_time = None  # Time for countdown in seconds
is_future_time_manually_set = False
last_simbrief_generated_time = None  # Store the last loaded SimBrief time for update checks
last_entered_time = None  # Last entered future time in HHMM format

# --- SimConnect Lookup  ---
def get_sim_time():
    """Fetch the simulator time from SimConnect, formatted as HH:MM:SS."""
    try:
        sim_time_seconds = get_simconnect_value("ZULU_TIME")
        # Create a datetime object starting from midnight and add the sim time seconds
        sim_time = (datetime.min + timedelta(seconds=int(sim_time_seconds))).time()
        return sim_time.strftime("%H:%M:%S")
    except Exception as e:
        return str(e)

def get_real_world_time():
    """Fetch the real-world Zulu time."""
    return datetime.now(timezone.utc).strftime("%H:%M:%S")

def get_altitude():
    """Fetch the altitude from SimConnect, formatted in feet."""
    return get_formatted_value("PLANE_ALTITUDE", "{:.0f} ft")

def get_sim_rate():
    """Fetch the sim rate from SimConnect, formatted in feet."""
    return get_formatted_value("SIMULATION_RATE", "{:.1f}")

def is_sim_rate_accelerated():
    """Check if the simulator rate is accelerated (not 1.0)."""
    try:
        rate = get_simconnect_value("SIMULATION_RATE")
        if rate is None:
            return False
        return float(rate) != 1.0  # True if the rate is not 1.0
    except Exception:
        return False  # Default to False in case of an error

def get_temp():
    """Fetch both TAT and SAT temperatures from SimConnect, formatted with labels."""
    return get_formatted_value(["AMBIENT_TEMPERATURE", "TOTAL_AIR_TEMPERATURE"], "TAT {1:.0f}°C  SAT {0:.0f}°C")

def remain_label():
    """
    Returns the full 'Remaining' label dynamically.
    Includes '(adj)' if time adjustment for acceleration is active, otherwise 'Remaining'.
    """
    if is_sim_rate_accelerated():
        return "Rem(adj):"
    return "Remaining:"

def get_time_to_future():
    """
    Calculate remaining time to the globally configured future event.
    Adjusts for simulator time acceleration if necessary.
    Returns '00:00:00' if the future time has not been set or an error occurs.
    """
    global future_time

    # If future_time is not set, return "00:00:00"
    if future_time is None:
        return "00:00:00"

    try:
        # Fetch current simulator time
        current_sim_time = get_simulator_datetime()

        # Ensure both times are timezone-aware (UTC)
        if future_time.tzinfo is None or current_sim_time.tzinfo is None:
            raise ValueError("Future time or simulator time is offset-naive. Ensure all times are offset-aware.")

        # Calculate remaining time
        remaining_time = future_time - current_sim_time
        if remaining_time.total_seconds() <= 0:
            return "00:00:00"  # If remaining time is zero or negative

        # Fetch simulation rate
        sim_rate = get_sim_rate()
        if sim_rate is not None:
            sim_rate = float(sim_rate)  # Ensure simulation rate is numeric
            if sim_rate > 0:  # Avoid division by zero or invalid rates
                adjusted_seconds = remaining_time.total_seconds() / sim_rate
            else:
                print(f"DEBUG: Invalid simulation rate ({sim_rate}); using unadjusted time.")
                adjusted_seconds = remaining_time.total_seconds()
        else:
            print("DEBUG: Simulation rate unavailable; using unadjusted time.")
            adjusted_seconds = remaining_time.total_seconds()

        # Format the adjusted remaining time as HH:MM:SS
        hours, remainder = divmod(adjusted_seconds, 3600)
        minutes, seconds = divmod(remainder, 60)
        return f"{int(hours):02}:{int(minutes):02}:{int(seconds):02}"

    except Exception as e:
        print(f"DEBUG: Error in get_time_to_future: {e}")
        return "00:00:00"

def initialize_simconnect():
    """Initialize the connection to SimConnect."""
    global sm, aq, sim_connected
    try:
        sm = SimConnect()  # Connect to SimConnect
        aq = AircraftRequests(sm)
        sim_connected = True
    except Exception:
        sim_connected = False
        root.after(RECONNECT_INTERVAL, initialize_simconnect)

def get_simconnect_value(variable_name, max_retries=3):
    """
    Generalized function to fetch a SimConnect variable with retry logic.
    Retries fetching the value if it fails or returns None.
    """
    if not sim_connected:
        raise ConnectionError("Sim Not Running")

    for attempt in range(max_retries):
        try:
            value = aq.get(variable_name)
            if value is not None:  # Valid value received
                return value
        except Exception as e:
            print(f"DEBUG: Error fetching '{variable_name}' (Attempt {attempt + 1}/{max_retries}): {e}. Retrying...")

    # If all retries fail, raise an exception
    raise ValueError(f"Unable to fetch value for '{variable_name}' after {max_retries} attempts.")

def get_formatted_value(variable_names, format_string=None):
    """
    Fetch one or more SimConnect variables, apply optional formatting if provided.
    
    Parameters:
    - variable_names: The SimConnect variable name(s) to retrieve (can be a single name or a list).
    - format_string: An optional string format to apply to the retrieved values.
    
    Returns:
    - The formatted string, or an error message if retrieval fails.
    """
    if isinstance(variable_names, str):
        variable_names = [variable_names]

    try:
        values = [get_simconnect_value(var) for var in variable_names]
        if format_string:
            return format_string.format(*values)
        return values[0] if len(values) == 1 else values  # Return raw value(s) if no format specified
    except Exception as e:
        return str(e)

def get_simulator_datetime():
    """
    Fetch the current simulator date and time as a datetime object.
    Ensure it is simulator time and timezone-aware (UTC).
    """
    try:
        # Fetch simulator date and time from SimConnect (ZULU time assumed as UTC)
        zulu_year = int(get_simconnect_value("ZULU_YEAR"))
        zulu_month = int(get_simconnect_value("ZULU_MONTH_OF_YEAR"))
        zulu_day = int(get_simconnect_value("ZULU_DAY_OF_MONTH"))
        zulu_time_seconds = float(get_simconnect_value("ZULU_TIME"))

        # Convert ZULU_TIME (seconds since midnight) into hours, minutes, seconds
        hours, remainder = divmod(int(zulu_time_seconds), 3600)
        minutes, seconds = divmod(remainder, 60)

        # Construct and return the current datetime object with UTC timezone
        simulator_datetime = datetime(zulu_year, zulu_month, zulu_day, hours, minutes, seconds, tzinfo=timezone.utc)
        return simulator_datetime

    except Exception as e:
        raise ValueError(f"get_simulator_datetime: Failed to retrieve simulator datetime: {str(e)}")

def get_simulator_time_offset():
    """
    Calculate the offset between simulator time and real-world UTC time.
    Returns a timedelta representing the difference (simulator time - real-world time).
    """
    try:
        # Get simulator Zulu time (simulator time in UTC)
        simulator_time = get_simulator_datetime()

        # Get real-world UTC time
        real_world_time = datetime.now(timezone.utc)

        # Calculate the offset
        offset = simulator_time - real_world_time
        print(f"DEBUG: Simulator Time Offset: {offset}")
        return offset
    except Exception as e:
        print(f"Error calculating simulator time offset: {e}")
        return timedelta(0)  # Default to no offset if error occurs

def convert_real_world_time_to_sim_time(real_world_time):
    """
    Convert a real-world datetime (UTC) to simulator time using the calculated offset.
    """
    try:
        # Get the simulator time offset
        offset = get_simulator_time_offset()

        # Adjust the real-world time to simulator time
        sim_time = real_world_time + offset
        print(f"DEBUG: Converted Real-World Time {real_world_time} to Sim Time {sim_time}")
        return sim_time
    except Exception as e:
        print(f"Error converting real-world time to sim time: {e}")
        return real_world_time  # Return the original time as fallback

def set_future_time_internal(future_time_input, current_sim_time):
    """
    Internal helper function to process and set the future time.
    Assumes the input time is already in the correct format.
    """
    global future_time
    try:
        # Ensure all times are timezone-aware (UTC)
        if current_sim_time.tzinfo is None:
            current_sim_time = current_sim_time.replace(tzinfo=timezone.utc)

        if isinstance(future_time_input, datetime):
            # Validate that the future time is after the current simulator time
            if future_time_input <= current_sim_time:
                raise ValueError("Future time must be later than the current simulator time.")

            # Set the future time
            future_time = future_time_input
            print(f"DEBUG: Future time set to: {future_time}")
            return True
        else:
            raise TypeError("Unsupported future_time_input type. Must be a datetime object.")

    except ValueError as ve:
        print(f"Validation error in set_future_time_internal: {ve}")
    except Exception as e:
        print(f"DEBUG: Unexpected error in set_future_time_internal: {str(e)}")
    return False

def set_future_time():
    """
    Prompt the user to set a future countdown time based on Sim Time.
    If no input is provided, use SimBrief time based on the global `USE_SIMBRIEF_ADJUSTED_TIME` flag.
    """
    global future_time, is_future_time_manually_set, last_entered_time
    try:
        # Get current simulator datetime
        current_sim_time = get_simulator_datetime()
        sim_time_str = current_sim_time.strftime("%H:%M:%S")

        # Prompt the user to enter the future time in HHMM format
        prompt_message = f"Enter future time based on Sim Time (HHMM)\nCurrent Sim Time: {sim_time_str}"
        future_time_input = simpledialog.askstring("Input", prompt_message, initialvalue=last_entered_time, parent=root)

        # If user provides input, convert it to a datetime object
        if future_time_input:
            last_entered_time = future_time_input  # Save the entered time for the next prompt
            try:
                # Convert HHMM to hours and minutes
                hours = int(future_time_input[:2])
                minutes = int(future_time_input[2:])

                # Create a new datetime object with the entered time
                future_time_candidate = datetime(
                    year=current_sim_time.year,
                    month=current_sim_time.month,
                    day=current_sim_time.day,
                    hour=hours,
                    minute=minutes,
                    tzinfo=timezone.utc
                )

                # Adjust for times past midnight
                if future_time_candidate < current_sim_time:
                    # If the entered time is earlier than the current time, assume it's for the next day
                    future_time_candidate += timedelta(days=1)

                # Validate and set the future time
                is_future_time_manually_set = True
                if set_future_time_internal(future_time_candidate, current_sim_time):
                    print(f"DEBUG: Future time manually set to: {future_time}")
                else:
                    print("DEBUG: Failed to set future time.")
            except (ValueError, IndexError):
                messagebox.showerror("Error", "Invalid time format. Please enter time in HHMM format.")
        else:
            # If no input is provided, fallback to SimBrief time
            load_simbrief_future_time()
    except Exception as e:
        messagebox.showerror("Error", f"Failed to set future time: {str(e)}")

# --- Template Parsing  ---
def get_dynamic_value(function_name):
    try:
        if not function_name.strip():  # If function name is empty, return an empty string
            return ""
        if function_name in globals():
            func = globals()[function_name]
            if callable(func):
                return func()
        return ""  # Return an empty string if the function doesn't exist
    except Exception as e:
        print(f"Error executing function '{function_name}': {str(e)}")
        return ""

# --- Display Update  ---
def update_display():
    """Update the display based on the user-defined template."""
    global is_moving  # Ensure dragging doesn't interrupt updates

    if is_moving:
        root.after(UPDATE_INTERVAL, update_display)
        return

    try:
        # Clear the frame
        for widget in display_frame.winfo_children():
            widget.destroy()

        index = 0
        while index < len(DISPLAY_TEMPLATE):
            # Handle VAR or VARIF blocks
            if DISPLAY_TEMPLATE[index:index + 4] == "VAR(" or DISPLAY_TEMPLATE[index:index + 6] == "VARIF(":
                is_varif = DISPLAY_TEMPLATE[index:index + 6] == "VARIF("
                block_type = "VARIF" if is_varif else "VAR"
                end_index = DISPLAY_TEMPLATE.find(")", index)
                if end_index == -1:
                    break  # Malformed block, exit

                content = DISPLAY_TEMPLATE[index + len(block_type) + 1:end_index]
                index = end_index + 1  # Move to next block

                parts = content.split(",")
                if is_varif and len(parts) == 4:  # VARIF(label, function, color, condition)
                    label, func_name, color, condition_func = map(str.strip, parts)
                    condition = get_dynamic_value(condition_func)
                    if not condition:  # Skip this block if the condition is False
                        continue
                elif not is_varif and len(parts) == 3:  # VAR(label, function, color)
                    label, func_name, color = map(str.strip, parts)
                else:
                    continue  # Skip malformed blocks

                # Process the label for ## functionality
                if "##" in label:
                    label = process_label_with_dynamic_functions(label)

                # Handle empty functions gracefully (e.g., conditional |)
                if not func_name:  # If function is empty, show the label only
                    value_str = ""
                else:
                    # Fetch the value for the block
                    value = get_dynamic_value(func_name)
                    value_str = str(value) if value is not None else ""

                # Skip empty dynamic values (but not labels)
                if not label.strip() and value_str == "":
                    continue

                # Add the label and value
                label_text = f"{label} {value_str}".strip()
                label_widget = tk.Label(display_frame, text=label_text, fg=color, font=FONT, bg=DARK_BG)
                label_widget.pack(side=tk.LEFT, padx=0, pady=0)
            else:
                # Handle static text outside of VAR or VARIF blocks
                next_var_index = DISPLAY_TEMPLATE.find("VAR(", index)
                next_varif_index = DISPLAY_TEMPLATE.find("VARIF(", index)
                next_index = min(next_var_index if next_var_index != -1 else len(DISPLAY_TEMPLATE),
                                    next_varif_index if next_varif_index != -1 else len(DISPLAY_TEMPLATE))

                static_text = DISPLAY_TEMPLATE[index:next_index].strip()
                index = next_index

                # Display the static text as-is
                if static_text:
                    static_text_widget = tk.Label(display_frame, text=static_text, fg="white", font=FONT, bg=DARK_BG)
                    static_text_widget.pack(side=tk.LEFT, padx=0, pady=0)

        # Adjust window size
        root.update_idletasks()
        root.geometry(f"{display_frame.winfo_reqwidth() + PADDING_X}x{display_frame.winfo_reqheight() + PADDING_Y}")
    except Exception as e:
        print(f"Error in update_display: {e}")

    # Schedule next update
    root.after(UPDATE_INTERVAL, update_display)

def process_label_with_dynamic_functions(label):
    """
    Replace occurrences of function_name## in the label with the evaluated result of the function.
    """
    while "##" in label:
        # Find the position of the first ##
        pos = label.find("##")
        # Extract the text before ##
        before = label[:pos].strip()
        # Find the last "word" (function name) before ##
        function_name = before.split()[-1]  # Last word in the preceding text
        # Fetch the dynamic value
        replacement_value = get_dynamic_value(function_name)
        # Replace `function_name##` with the result of the function call
        label = label.replace(f"{function_name}##", str(replacement_value) if replacement_value is not None else "", 1)
    return label

# --- Simbrief functionality ---
def get_latest_simbrief_ofp_json(username):
    """
    Fetch SimBrief OFP JSON data for the provided username.
    Returns None if the username is not set or if an error occurs.
    """
    if not username.strip():
        print("DEBUG: SimBrief username is not set. Skipping SimBrief lookup.")
        return None

    simbrief_url = f"https://www.simbrief.com/api/xml.fetcher.php?username={username}&json=1"
    try:
        response = requests.get(simbrief_url)
        if response.status_code == 200:
            return response.json()
        print(f"DEBUG: SimBrief API call failed with status code {response.status_code}")
        return None
    except Exception as e:
        print(f"DEBUG: Error fetching SimBrief OFP: {str(e)}")
        return None

    
def decode_timestamps(ofp_json):
    """
    Decode relevant SimBrief timestamps into datetime objects.
    """
    try:
        # Decode key timestamps
        sched_out = datetime.fromtimestamp(int(ofp_json["sched_out"]), tz=timezone.utc) if "sched_out" in ofp_json else None
        sched_in = datetime.fromtimestamp(int(ofp_json["sched_in"]), tz=timezone.utc) if "sched_in" in ofp_json else None
        est_in = datetime.fromtimestamp(int(ofp_json["est_in"]), tz=timezone.utc) if "est_in" in ofp_json else None

        return {
            "sched_out": sched_out,
            "sched_in": sched_in,
            "est_in": est_in,
        }
    except Exception as e:
        print(f"Error decoding timestamps: {e}")
        return None

def get_simbrief_ofp_arrival_datetime(username):
    """
    Fetch the estimated arrival time from SimBrief as a datetime object.
    Returns None if the username is not set or SimBrief data is unavailable.
    """
    if not username.strip():
        print("DEBUG: SimBrief username is not set. Cannot retrieve arrival datetime.")
        return None

    ofp_json = get_latest_simbrief_ofp_json(username)
    if ofp_json:
        try:
            # Access the nested "times" dictionary and extract "est_in"
            if "times" in ofp_json and "est_in" in ofp_json["times"]:
                est_in_epoch = int(ofp_json["times"]["est_in"])
                est_in_datetime = datetime.fromtimestamp(est_in_epoch, tz=timezone.utc)
                return est_in_datetime
            else:
                print("DEBUG: 'est_in' not found in SimBrief JSON under 'times'.")
        except Exception as e:
            print(f"DEBUG: Error processing SimBrief arrival datetime: {e}")
    return None

def load_simbrief_future_time():
    """
    Load SimBrief's arrival time and set it as the future time.
    Adjusts the time if `USE_SIMBRIEF_ADJUSTED_TIME` is enabled.
    """
    global future_time

    if not SIMBRIEF_USERNAME.strip():
        print("DEBUG: SimBrief username is not set; skipping load.")
        return

    try:
        # Fetch the latest SimBrief OFP JSON data for the provided username
        simbrief_arrival_datetime = get_simbrief_ofp_arrival_datetime(SIMBRIEF_USERNAME)
        if simbrief_arrival_datetime:
            # Adjust time if needed
            if USE_SIMBRIEF_ADJUSTED_TIME:
                sim_time = convert_real_world_time_to_sim_time(simbrief_arrival_datetime)
                print(f"DEBUG: Adjusted SimBrief arrival time to simulator time: {sim_time}")
                set_future_time_internal(sim_time, get_simulator_datetime())
            else:
                print(f"DEBUG: Using SimBrief real-world time directly: {simbrief_arrival_datetime}")
                set_future_time_internal(simbrief_arrival_datetime, get_simulator_datetime())
        else:
            print("DEBUG: SimBrief arrival time not available.")
    except Exception as e:
<<<<<<< HEAD
        print(f"ERROR: Failed to set SimBrief Future Time: {e}")
=======
        print(f"DEBUG: Failed to set SimBrief Future Time: {e}")
>>>>>>> 340f69e3

def periodic_simbrief_update():
    """
    Periodically update the future time using SimBrief data if no user-set time exists.
    Detects and reloads only if the SimBrief plan's generation time has changed.
    """
    global future_time, is_future_time_manually_set, last_simbrief_generated_time

    try:
        # Skip if the user has manually set a time
        if not is_future_time_manually_set:
            # Fetch the latest SimBrief data
            ofp_json = get_latest_simbrief_ofp_json(SIMBRIEF_USERNAME)
            if not ofp_json:
                print("DEBUG: No SimBrief data available.")
            else:
                # Extract the generation time
                current_generated_time = ofp_json.get("params", {}).get("time_generated")
                if not current_generated_time:
                    print("DEBUG: Unable to determine SimBrief flight plan generation time.")
                elif current_generated_time != last_simbrief_generated_time:
                    print(f"DEBUG: New SimBrief flight plan detected. Generation Time: {current_generated_time}")
                    last_simbrief_generated_time = current_generated_time  # Update to the new generation time

                    # Reload SimBrief future time
                    load_simbrief_future_time()
    except Exception as e:
        print(f"DEBUG: Error in periodic SimBrief update: {e}")

    # Schedule the next update
    root.after(SIMBRIEF_UPDATE_INTERVAL, periodic_simbrief_update)

# --- Drag functionality ---
is_moving = False

def start_move(event):
    """Start moving the window."""
    global is_moving, offset_x, offset_y
    is_moving = True
    offset_x = event.x
    offset_y = event.y

def do_move(event):
    """Handle window movement."""
    if is_moving:
        deltax = event.x - offset_x
        deltay = event.y - offset_y
        new_x = root.winfo_x() + deltax
        new_y = root.winfo_y() + deltay
        root.geometry(f"+{new_x}+{new_y}")

def stop_move(event):
    """Stop moving the window."""
    global is_moving
    is_moving = False
    save_settings({"x": root.winfo_x(), "y": root.winfo_y()})

# --- Settings  ---
SCRIPT_DIR = os.path.dirname(__file__)
SETTINGS_DIR = os.path.join(os.path.dirname(SCRIPT_DIR), "Settings")
SETTINGS_FILE = os.path.join(SETTINGS_DIR, "custom_status_bar.json")

# Ensure the Settings directory exists
os.makedirs(SETTINGS_DIR, exist_ok=True)

def load_settings():
    """Load settings from the JSON file."""
    if os.path.exists(SETTINGS_FILE):
        try:
            with open(SETTINGS_FILE, "r") as f:
                return json.load(f)
        except json.JSONDecodeError:
            print("Error: Settings file is corrupted. Using defaults.")
    return {"x": 0, "y": 0}  # Default position

def save_settings(settings):
    """Save settings to the JSON file."""
    try:
        with open(SETTINGS_FILE, "w") as f:
            json.dump(settings, f, indent=4)
    except Exception as e:
        print(f"Error saving settings: {e}")

# --- Load initial settings ---
settings = load_settings()
initial_x = settings.get("x", 0)
initial_y = settings.get("y", 0)

print(f"DEBUG: Loaded settings - x: {initial_x}, y: {initial_y}")

# --- GUI Setup ---
root = tk.Tk()
root.title(WINDOW_TITLE)
root.overrideredirect(True)
root.attributes("-topmost", True)
root.attributes("-alpha", alpha_transparency_level)
root.configure(bg=DARK_BG)

# Apply initial geometry after creating the root window
try:
    # Set initial position
    root.geometry(f"+{initial_x}+{initial_y}")
    print(f"DEBUG: Applied geometry - x: {initial_x}, y: {initial_y}")
except Exception as e:
    print(f"DEBUG: Failed to apply geometry - {e}")

# Bind mouse events to enable dragging of the window
root.bind("<Button-1>", start_move)
root.bind("<B1-Motion>", do_move)
root.bind("<ButtonRelease-1>", stop_move)

# Frame to hold the labels
display_frame = tk.Frame(root, bg=DARK_BG)
display_frame.pack(padx=10, pady=5)

# --- Double click functionality for setting timer ---
root.bind("<Double-1>", lambda event: set_future_time())

# Initialize SimConnect
initialize_simconnect()

# Start the time update loop
periodic_simbrief_update()
update_display()

# Run the GUI event loop
root.mainloop()<|MERGE_RESOLUTION|>--- conflicted
+++ resolved
@@ -555,11 +555,7 @@
         else:
             print("DEBUG: SimBrief arrival time not available.")
     except Exception as e:
-<<<<<<< HEAD
         print(f"ERROR: Failed to set SimBrief Future Time: {e}")
-=======
-        print(f"DEBUG: Failed to set SimBrief Future Time: {e}")
->>>>>>> 340f69e3
 
 def periodic_simbrief_update():
     """
